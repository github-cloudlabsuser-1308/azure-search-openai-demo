# ChatGPT + Enterprise data with Azure OpenAI and Cognitive Search

[![Open in GitHub Codespaces](https://img.shields.io/static/v1?style=for-the-badge&label=GitHub+Codespaces&message=Open&color=brightgreen&logo=github)](https://github.com/codespaces/new?hide_repo_select=true&ref=main&repo=599293758&machine=standardLinux32gb&devcontainer_path=.devcontainer%2Fdevcontainer.json&location=WestUs2)
[![Open in Remote - Containers](https://img.shields.io/static/v1?style=for-the-badge&label=Remote%20-%20Containers&message=Open&color=blue&logo=visualstudiocode)](https://vscode.dev/redirect?url=vscode://ms-vscode-remote.remote-containers/cloneInVolume?url=https://github.com/azure-samples/azure-search-openai-demo)

This sample demonstrates a few approaches for creating ChatGPT-like experiences over your own data using the Retrieval Augmented Generation pattern. It uses Azure OpenAI Service to access the ChatGPT model (gpt-35-turbo), and Azure Cognitive Search for data indexing and retrieval.

The repo includes sample data so it's ready to try end to end. In this sample application we use a fictitious company called Contoso Electronics, and the experience allows its employees to ask questions about the benefits, internal policies, as well as job descriptions and roles.

![RAG Architecture](docs/appcomponents.png)

## Features

* Chat and Q&A interfaces
* Explores various options to help users evaluate the trustworthiness of responses with citations, tracking of source content, etc.
* Shows possible approaches for data preparation, prompt construction, and orchestration of interaction between model (ChatGPT) and retriever (Cognitive Search)
* Settings directly in the UX to tweak the behavior and experiment with options

![Chat screen](docs/chatscreen.png)

## Getting Started

> **IMPORTANT:** In order to deploy and run this example, you'll need an **Azure subscription with access enabled for the Azure OpenAI service**. You can request access [here](https://aka.ms/oaiapply). You can also visit [here](https://azure.microsoft.com/free/cognitive-search/) to get some free Azure credits to get you started.

> **AZURE RESOURCE COSTS** by default this sample will create Azure App Service and Azure Cognitive Search resources that have a monthly cost, as well as Form Recognizer resource that has cost per document page. You can switch them to free versions of each of them if you want to avoid this cost by changing the parameters file under the infra folder (though there are some limits to consider; for example, you can have up to 1 free Cognitive Search resource per subscription, and the free Form Recognizer resource only analyzes the first 2 pages of each document.)

### Prerequisites

#### To Run Locally
- [Azure Developer CLI](https://aka.ms/azure-dev/install)
- [Python 3+](https://www.python.org/downloads/)
    - **Important**: Python and the pip package manager must be in the path in Windows for the setup scripts to work.
    - **Important**: Ensure you can run `python --version` from console. On Ubuntu, you might need to run `sudo apt install python-is-python3` to link `python` to `python3`.    
- [Node.js](https://nodejs.org/en/download/)
- [Git](https://git-scm.com/downloads)
- [Powershell 7+ (pwsh)](https://github.com/powershell/powershell) - For Windows users only.
   - **Important**: Ensure you can run `pwsh.exe` from a PowerShell command. If this fails, you likely need to upgrade PowerShell.

>NOTE: Your Azure Account must have `Microsoft.Authorization/roleAssignments/write` permissions, such as [User Access Administrator](https://learn.microsoft.com/azure/role-based-access-control/built-in-roles#user-access-administrator) or [Owner](https://learn.microsoft.com/azure/role-based-access-control/built-in-roles#owner).  

#### To Run in GitHub Codespaces or VS Code Remote Containers

You can run this repo virtually by using GitHub Codespaces or VS Code Remote Containers.  Click on one of the buttons below to open this repo in one of those options.

[![Open in GitHub Codespaces](https://img.shields.io/static/v1?style=for-the-badge&label=GitHub+Codespaces&message=Open&color=brightgreen&logo=github)](https://github.com/codespaces/new?hide_repo_select=true&ref=main&repo=599293758&machine=standardLinux32gb&devcontainer_path=.devcontainer%2Fdevcontainer.json&location=WestUs2)
[![Open in Remote - Containers](https://img.shields.io/static/v1?style=for-the-badge&label=Remote%20-%20Containers&message=Open&color=blue&logo=visualstudiocode)](https://vscode.dev/redirect?url=vscode://ms-vscode-remote.remote-containers/cloneInVolume?url=https://github.com/azure-samples/azure-search-openai-demo)

### Installation

#### Project Initialization

1. Create a new folder and switch to it in the terminal
1. Run `azd auth login`
1. Run `azd init -t azure-search-openai-demo`
<<<<<<< HEAD
    * For the target location, the regions that currently support the models used in this sample are **East US** or **France Central** or **West Europe**. For an up-to-date list of regions and models, check [here](https://learn.microsoft.com/en-us/azure/cognitive-services/openai/concepts/models)
=======
    * note that this command will initialize a git repository and you do not need to clone this repository
>>>>>>> ca910bbf

#### Starting from scratch:

Execute the following command, if you don't have any pre-existing Azure services and want to start from a fresh deployment.

1. Run `azd up` - This will provision Azure resources and deploy this sample to those resources, including building the search index based on the files found in the `./data` folder.
    * For the target location, the regions that currently support the models used in this sample are **East US** or **South Central US**. For an up-to-date list of regions and models, check [here](https://learn.microsoft.com/en-us/azure/cognitive-services/openai/concepts/models)
1. After the application has been successfully deployed you will see a URL printed to the console.  Click that URL to interact with the application in your browser.  

It will look like the following:

!['Output from running azd up'](assets/endpoint.png)
    
> NOTE: It may take a minute for the application to be fully deployed. If you see a "Python Developer" welcome screen, then wait a minute and refresh the page.

#### Use existing resources:

1. Run `azd env set AZURE_OPENAI_SERVICE {Name of existing OpenAI service}`
1. Run `azd env set AZURE_OPENAI_RESOURCE_GROUP {Name of existing resource group that OpenAI service is provisioned to}`
1. Run `azd env set AZURE_OPENAI_CHATGPT_DEPLOYMENT {Name of existing ChatGPT deployment}`. Only needed if your ChatGPT deployment is not the default 'chat'.
1. Run `azd env set AZURE_OPENAI_GPT_DEPLOYMENT {Name of existing GPT deployment}`. Only needed if your ChatGPT deployment is not the default 'davinci'.
1. Run `azd up`

> NOTE: You can also use existing Search and Storage Accounts.  See `./infra/main.parameters.json` for list of environment variables to pass to `azd env set` to configure those existing resources.

#### Deploying or re-deploying a local clone of the repo:
* Simply run `azd up`

#### Running locally:
1. Run `azd login`
2. Change dir to `app`
3. Run `./start.ps1` or `./start.sh` or run the "VS Code Task: Start App" to start the project locally.

#### Sharing Environments

Run the following if you want to give someone else access to completely deployed and existing environment.

1. Install the [Azure CLI](https://learn.microsoft.com/cli/azure/install-azure-cli)
1. Run `azd init -t azure-search-openai-demo`
1. Run `azd env refresh -e {environment name}` - Note that they will need the azd environment name, subscription Id, and location to run this command - you can find those values in your `./azure/{env name}/.env` file.  This will populate their azd environment's .env file with all the settings needed to run the app locally.
1. Run `pwsh ./scripts/roles.ps1` - This will assign all of the necessary roles to the user so they can run the app locally.  If they do not have the necessary permission to create roles in the subscription, then you may need to run this script for them. Just be sure to set the `AZURE_PRINCIPAL_ID` environment variable in the azd .env file or in the active shell to their Azure Id, which they can get with `az account show`.

### Quickstart

* In Azure: navigate to the Azure WebApp deployed by azd. The URL is printed out when azd completes (as "Endpoint"), or you can find it in the Azure portal.
* Running locally: navigate to 127.0.0.1:5000

Once in the web app:
* Try different topics in chat or Q&A context. For chat, try follow up questions, clarifications, ask to simplify or elaborate on answer, etc.
* Explore citations and sources
* Click on "settings" to try different options, tweak prompts, etc.

## Resources

* [Revolutionize your Enterprise Data with ChatGPT: Next-gen Apps w/ Azure OpenAI and Cognitive Search](https://aka.ms/entgptsearchblog)
* [Azure Cognitive Search](https://learn.microsoft.com/azure/search/search-what-is-azure-search)
* [Azure OpenAI Service](https://learn.microsoft.com/azure/cognitive-services/openai/overview)

### Note
>Note: The PDF documents used in this demo contain information generated using a language model (Azure OpenAI Service). The information contained in these documents is only for demonstration purposes and does not reflect the opinions or beliefs of Microsoft. Microsoft makes no representations or warranties of any kind, express or implied, about the completeness, accuracy, reliability, suitability or availability with respect to the information contained in this document. All rights reserved to Microsoft.

### FAQ

***Question***: Why do we need to break up the PDFs into chunks when Azure Cognitive Search supports searching large documents?

***Answer***: Chunking allows us to limit the amount of information we send to OpenAI due to token limits. By breaking up the content, it allows us to easily find potential chunks of text that we can inject into OpenAI. The method of chunking we use leverages a sliding window of text such that sentences that end one chunk will start the next. This allows us to reduce the chance of losing the context of the text.

### Troubleshooting

If you see this error while running `azd deploy`: `read /tmp/azd1992237260/backend_env/lib64: is a directory`, then delete the `./app/backend/backend_env folder` and re-run the `azd deploy` command.  This issue is being tracked here: https://github.com/Azure/azure-dev/issues/1237

If the web app fails to deploy and you receive a '404 Not Found' message in your browser, run 'azd deploy'. <|MERGE_RESOLUTION|>--- conflicted
+++ resolved
@@ -52,18 +52,14 @@
 1. Create a new folder and switch to it in the terminal
 1. Run `azd auth login`
 1. Run `azd init -t azure-search-openai-demo`
-<<<<<<< HEAD
-    * For the target location, the regions that currently support the models used in this sample are **East US** or **France Central** or **West Europe**. For an up-to-date list of regions and models, check [here](https://learn.microsoft.com/en-us/azure/cognitive-services/openai/concepts/models)
-=======
     * note that this command will initialize a git repository and you do not need to clone this repository
->>>>>>> ca910bbf
 
 #### Starting from scratch:
 
 Execute the following command, if you don't have any pre-existing Azure services and want to start from a fresh deployment.
 
 1. Run `azd up` - This will provision Azure resources and deploy this sample to those resources, including building the search index based on the files found in the `./data` folder.
-    * For the target location, the regions that currently support the models used in this sample are **East US** or **South Central US**. For an up-to-date list of regions and models, check [here](https://learn.microsoft.com/en-us/azure/cognitive-services/openai/concepts/models)
+    * For the target location, the regions that currently support the models used in this sample are **East US** or **France Central** or **West Europe**. For an up-to-date list of regions and models, check [here](https://learn.microsoft.com/en-us/azure/cognitive-services/openai/concepts/models)
 1. After the application has been successfully deployed you will see a URL printed to the console.  Click that URL to interact with the application in your browser.  
 
 It will look like the following:
